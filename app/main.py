--- conflicted
+++ resolved
@@ -36,16 +36,6 @@
 
 
 @app.get("/")
-<<<<<<< HEAD
-async def root():
-    """
-    Root endpoint to verify server status.
-
-    Returns:
-        str: A message indicating that the server is running.
-    """
-    return "Server is running"
-=======
 async def root(req: Request, jhub_user: str = Query(None)):
     client_host = getattr(req.client, "host", "unknown")
 
@@ -58,7 +48,6 @@
         response["jhub_user"] = jhub_user
 
     return response
->>>>>>> 865ad0cb
 
 
 @app.post("/login")
